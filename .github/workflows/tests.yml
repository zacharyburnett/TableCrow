--- conflicted
+++ resolved
@@ -17,7 +17,6 @@
         with:
           python-version: ${{ matrix.python-version }}
       - name: load cached Python installation
-<<<<<<< HEAD
         id: cache
         uses: actions/cache@v2
         with:
@@ -25,14 +24,6 @@
           key: lint-${{ runner.os }}-${{ env.pythonLocation }}-${{ hashFiles('pyproject.toml', 'setup.*') }}
       - name: install dependencies
         if: steps.cache.outputs.cache-hit != 'true'
-=======
-        uses: actions/cache@v2
-        with:
-          path: ${{ env.pythonLocation }}
-          key: ${{ runner.os }}-${{ env.pythonLocation }}-${{ hashFiles('pyproject.toml', 'setup.*') }}
-          restore-keys: ${{ runner.os }}-${{ env.pythonLocation }}-
-      - name: install dependencies
->>>>>>> cfba9609
         run: pip install ".[development]"
       - name: lint with flake8
         run: |
@@ -65,36 +56,22 @@
         with:
           python-version: ${{ matrix.python-version }}
       - name: load cached Python installation
-<<<<<<< HEAD
         id: cache
         uses: actions/cache@v2
         with:
           path: ${{ env.pythonLocation }}
           key: test-${{ runner.os }}-${{ env.pythonLocation }}-${{ hashFiles('pyproject.toml', 'setup.*') }}
-      - name: install dependencies
-        if: steps.cache.outputs.cache-hit != 'true'
-=======
-        uses: actions/cache@v2
-        with:
-          path: ${{ env.pythonLocation }}
-          key: ${{ runner.os }}-${{ env.pythonLocation }}-${{ hashFiles('pyproject.toml', 'setup.*') }}
-          restore-keys: ${{ runner.os }}-${{ env.pythonLocation }}-
       - name: install dependencies on Linux
         if: contains(matrix.os, 'ubuntu')
         run: |
           sudo apt install libsqlite3-mod-spatialite
           sudo ln -sf /usr/lib/x86_64-linux-gnu/mod_spatialite.so /usr/lib/x86_64-linux-gnu/mod_spatialite
       - name: install dependencies
->>>>>>> cfba9609
+        if: steps.cache.outputs.cache-hit != 'true'
         run: pip install ".[testing]"
       - name: run tests
         if: matrix.python-version != '3.x' || matrix.os != 'ubuntu-latest'
         env:
-<<<<<<< HEAD
-=======
-          APRS_FI_API_KEY: ${{ secrets.APRS_FI_API_KEY }}
-          APRS_IS_PASSWORD: ${{ secrets.APRS_IS_PASSWORD }}
->>>>>>> cfba9609
           POSTGRES_HOSTNAME: localhost
           POSTGRES_DATABASE: test_database
           POSTGRES_USERNAME: postgres
