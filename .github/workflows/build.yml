name: build

on:
  release:
    types: [ published ]

jobs:
  deploy:
    name: deploy to PyPi
    runs-on: ubuntu-latest
    steps:
      - name: Checkout repository
        uses: actions/checkout@v2
      - name: Install Python
        uses: actions/setup-python@v2
      - name: Restore cached dependencies
        uses: actions/cache@v2
        with:
          path: ~/.cache/pip
          key: ${{ runner.os }}-pip-${{ runner.python-version }}-${{ hashFiles('setup.py') }}
          restore-keys: ${{ runner.os }}-pip-${{ runner.python-version }}-
      - name: Install dependencies
        run: pip install dunamai setuptools wheel twine
      - name: Build package
        run: python setup.py sdist bdist_wheel
      - name: Publish package to PyPi
        env:
          TWINE_USERNAME: __token__
          TWINE_PASSWORD: ${{ secrets.PYPI_TOKEN }}
<<<<<<< HEAD
        run: twine upload dist/* --verbose
  install:
    name: install with Python ${{ matrix.python-version }} on ${{ matrix.os }}
    runs-on: ${{ matrix.os }}
    needs: deploy
    strategy:
      matrix:
        os: [ ubuntu-latest, macos-latest, windows-latest ]
        python-version: [ 3.8 ]
    steps:
      - name: Checkout repository
        uses: actions/checkout@v2
      - name: Install Python
        uses: actions/setup-python@v2
        with:
          python-version: ${{ matrix.python-version }}
      - name: Restore cached dependencies
        uses: actions/cache@v2
        with:
          path: ~/.cache/pip
          key: ${{ runner.os }}-pip-${{ runner.python-version }}-${{ hashFiles('setup.py') }}
          restore-keys: ${{ runner.os }}-pip-${{ runner.python-version }}-
      - name: Retrieve version from repository
        uses: mtkennerly/dunamai-action@v1
        with:
          env-var: VERSION
      - name: Wait 10 seconds
        run: sleep 10
        shell: bash
      - name: Install wheel
        run: pip install tablecrow==$VERSION
        shell: bash
=======
        run: twine upload dist/* --verbose
>>>>>>> ca2ae5bb
<|MERGE_RESOLUTION|>--- conflicted
+++ resolved
@@ -27,39 +27,4 @@
         env:
           TWINE_USERNAME: __token__
           TWINE_PASSWORD: ${{ secrets.PYPI_TOKEN }}
-<<<<<<< HEAD
-        run: twine upload dist/* --verbose
-  install:
-    name: install with Python ${{ matrix.python-version }} on ${{ matrix.os }}
-    runs-on: ${{ matrix.os }}
-    needs: deploy
-    strategy:
-      matrix:
-        os: [ ubuntu-latest, macos-latest, windows-latest ]
-        python-version: [ 3.8 ]
-    steps:
-      - name: Checkout repository
-        uses: actions/checkout@v2
-      - name: Install Python
-        uses: actions/setup-python@v2
-        with:
-          python-version: ${{ matrix.python-version }}
-      - name: Restore cached dependencies
-        uses: actions/cache@v2
-        with:
-          path: ~/.cache/pip
-          key: ${{ runner.os }}-pip-${{ runner.python-version }}-${{ hashFiles('setup.py') }}
-          restore-keys: ${{ runner.os }}-pip-${{ runner.python-version }}-
-      - name: Retrieve version from repository
-        uses: mtkennerly/dunamai-action@v1
-        with:
-          env-var: VERSION
-      - name: Wait 10 seconds
-        run: sleep 10
-        shell: bash
-      - name: Install wheel
-        run: pip install tablecrow==$VERSION
-        shell: bash
-=======
-        run: twine upload dist/* --verbose
->>>>>>> ca2ae5bb
+        run: twine upload dist/* --verbose