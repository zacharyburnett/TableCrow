from abc import ABC, abstractmethod
from ast import literal_eval
from datetime import date, datetime
import logging
from logging import Logger
import re
import socket
from typing import Any, Generator, Mapping, Sequence, Tuple, Union

from shapely import wkb, wkt
from shapely.errors import WKBReadingError, WKTReadingError
from shapely.geometry import LinearRing, MultiPolygon, Polygon, shape as shapely_shape
from shapely.geometry.base import BaseGeometry, GEOMETRY_TYPES


class DatabaseTable(ABC):
    DEFAULT_PORT = NotImplementedError
    FIELD_TYPES: {str: str} = NotImplementedError

    def __init__(self, hostname: str, database: str, name: str, fields: {str: type},
                 primary_key: Union[str, Tuple[str]] = None, username: str = None, password: str = None, users: [str] = None,
                 logger: Logger = None):
        """
        Create a new database table interface.

        :param hostname: URL of database server as `hostname:port`
        :param database: name of database in server
        :param name: name of table in database
        :param fields: dictionary of fields
        :param primary_key: primary key field(s)
        :param username: username to connect ot database
        :param password: password to connect to database
        :param users: list of database users / roles
        """

        hostname, port = split_URL_port(hostname)
        if port is None:
            port = self.DEFAULT_PORT
        if '@' in hostname:
            username, hostname = hostname.split('@', 1)
        if ':' in username:
            username, password = username.split(':', 1)
        if primary_key is None:
            primary_key = [list(fields)[0]]
        elif not isinstance(primary_key, Sequence) or isinstance(primary_key, str):
            primary_key = [primary_key]
        if users is None:
            users = []
        if logger is None:
            logger = logging.getLogger('dummy')

        self.__hostname = hostname
        self.__port = port

        self.__database = database
        self.__name = name

        self.__fields = fields
        self.__primary_key = primary_key

        self.__username = username
        self.__password = password

        self.__users = users

        self.logger = logger

    @property
    def hostname(self) -> str:
        return self.__hostname

    @property
    def port(self) -> int:
        return self.__port

    @property
    def database(self) -> str:
        return self.__database

    @property
    def name(self) -> str:
        return self.__name

    @property
    def fields(self) -> {str: type}:
        return self.__fields

    @property
    def primary_key(self) -> [str]:
        return self.__primary_key

    @property
    def username(self) -> str:
        return self.__username

    @property
    def password(self) -> str:
        return self.__password

    @property
    def users(self) -> [str]:
        return self.__users

    @property
    def exists(self) -> bool:
        raise NotImplementedError

    @property
    def schema(self) -> str:
        """ SQL schema string """
        raise NotImplementedError

    @property
    def geometry_fields(self) -> {str: type}:
        """ local fields with geometry type """
        geometry_fields = {}
        for field, field_type in self.fields.items():
            while isinstance(field_type, Sequence) and not isinstance(field_type, str):
                if len(field_type) > 0:
                    field_type = field_type[0]
                else:
                    field_type = list
            if field_type.__name__ in GEOMETRY_TYPES:
                geometry_fields[field] = field_type
        return geometry_fields

    @property
    def remote_fields(self) -> {str: type}:
        """ fields at remote table """
        raise NotImplementedError

    @property
    def connected(self) -> bool:
        """ whether network connection exists to database server """
        try:
            socket.setdefaulttimeout(2)
            socket.socket(socket.AF_INET, socket.SOCK_STREAM).connect((self.hostname, self.port))
            return True
        except socket.error:
            return False

    @property
    def records(self) -> [{str: Any}]:
        """ list of records in the table """
        return self.records_where(None)

    def records_where(self, where: Union[Mapping[str, Any], str, Sequence[str]]) -> [{str: Any}]:
        """
        list of records in the table that match the query

        :param where: dictionary mapping keys to values, with which to match records
        :return: dictionaries of matching records
        """

        raise NotImplementedError

    def insert(self, records: [{str: Any}]):
        """
        insert the list of records into the table

        :param records: dictionary records
        """

        raise NotImplementedError

    def delete_where(self, where: Union[Mapping[str, Any], str, Sequence[str]]):
        """
        delete records from the table matching the given query

        :param where: dictionary mapping keys to values, with which to match records
        """

        raise NotImplementedError

    def __getitem__(self, key: Any) -> {str: Any}:
        """
        Return the record matching the given primary key value.

        :param key: value of primary key
        :return: dictionary record
        """

        if isinstance(key, dict):
            if not all(field in key for field in self.primary_key):
                raise ValueError(f'does not contain "{self.primary_key}"')
            where = key
        else:
            if isinstance(key, Generator):
                key = list(key)
            elif not isinstance(key, Sequence) or isinstance(key, str):
                key = [key]
            if len(key) != len(self.primary_key):
                raise ValueError(f'ambiguous value for primary key "{self.primary_key}"')
            where = {field: key[index] for index, field in enumerate(self.primary_key)}

        if not self.connected:
            raise ConnectionError(f'no connection to {self.username}@{self.hostname}:{self.port}/{self.database}/{self.name}')

        try:
            records = self.records_where(where)

            if len(records) > 1:
                self.logger.warning(f'found more than one record matching query {where}: {records}')

            if len(records) > 0:
                return records[0]
            else:
                raise KeyError(f'no record with primary key "{key}"')
        except:
            raise KeyError(f'no record with primary key "{key}"')

    def __setitem__(self, key: Any, record: {str: Any}):
        """
        Insert the given record into the table.

        :param key: value of primary key at which to insert record
        :param record: dictionary record
        """

        if isinstance(key, Generator):
            key = list(key)
        elif isinstance(key, dict):
            if not all(field in key for field in self.primary_key):
                raise KeyError(f'does not contain "{self.primary_key}"')
            key = [key[field] for field in self.primary_key]
        elif not isinstance(key, Sequence) or isinstance(key, str):
            key = [key]

        for key_index, primary_key in enumerate(self.primary_key):
            record[primary_key] = key[key_index]

        if not self.connected:
            raise ConnectionError(f'no connection to {self.username}@{self.hostname}:{self.port}/{self.database}/{self.name}')

        self.insert([record])

<<<<<<< HEAD
=======
    def __delitem__(self, key: Any):
        """
        Delete the record matching the given primary key value.

        :param key: value of primary key
        """

        if isinstance(key, dict):
            if not all(field in key for field in self.primary_key):
                raise ValueError(f'does not contain "{self.primary_key}"')
            where = key
        else:
            if isinstance(key, Generator):
                key = list(key)
            elif not isinstance(key, Sequence) or isinstance(key, str):
                key = [key]
            if len(key) != len(self.primary_key):
                raise ValueError(f'ambiguous value for primary key "{self.primary_key}"')
            where = {field: key[index] for index, field in enumerate(self.primary_key)}

        if not self.connected:
            raise ConnectionError(f'no connection to {self.username}@{self.hostname}:{self.port}/{self.database}/{self.name}')

        try:
            self.delete_where(where)
        except:
            raise KeyError(f'no record with primary key "{key}"')

>>>>>>> f9c24cd8
    def __len__(self) -> int:
        return len(self.records)

    def __contains__(self, key: Any) -> bool:
        if not self.connected:
            raise ConnectionError(f'no connection to {self.username}@{self.hostname}:{self.port}/{self.database}/{self.name}')

        try:
            self[key]
            return True
        except KeyError:
            return False

    @abstractmethod
    def delete_table(self):
        raise NotImplementedError

    def __repr__(self) -> str:
        return f'{self.__class__.__name__}({repr(self.hostname)}, {repr(self.database)}, {repr(self.name)}, ' \
               f'{repr(self.fields)}, {repr(self.primary_key)}, ' \
               f'{repr(self.username)}, {repr(re.sub(".", "*", self.password))}, {repr(self.users)})'


def parse_record_values(record: {str: Any}, field_types: {str: type}) -> {str: Any}:
    """
    Parse the values in the given record into their respective field types.

    :param record: dictionary mapping fields to values
    :param field_types: dictionary mapping fields to types
    :return: record with values parsed into their respective types
    """

    for field, value in record.items():
        if field in field_types:
            field_type = field_types[field]
            value_type = type(value)

            if value_type is not field_type and value is not None:
                if field_type is bool:
                    value = bool(value) if value_type is not str else literal_eval(value.capitalize())
                elif field_type is int:
                    value = int(value)
                elif field_type is float:
                    value = float(value)
                elif field_type is str:
                    value = str(value)
                elif value_type is str:
                    if field_type is list:
                        value = literal_eval(value)
                    elif field_type in (date, datetime):
                        value = datetime.strptime(value, '%Y%m%d')
                        if field_type is date:
                            value = value.date()
                    elif field_type.__name__ in GEOMETRY_TYPES:
                        try:
                            value = wkb.loads(value, hex=True)
                        except WKBReadingError:
                            try:
                                value = wkt.loads(value)
                            except WKTReadingError:
                                try:
                                    value = wkb.loads(value)
                                except TypeError:
                                    value = shapely_shape(literal_eval(value))
                record[field] = value
    return record


def random_open_tcp_port() -> int:
    open_socket = socket.socket()
    open_socket.bind(('', 0))
    return open_socket.getsockname()[1]


def split_URL_port(url: str) -> (str, Union[str, None]):
    """
    Split the given URL into host and port, assuming port is appended after a colon.

    :param url: URL string
    :return: URL and port (if found)
    """

    port = None

    if url.count(':') > 0:
        url = url.split(':')
        if 'http' in url:
            url = ':'.join(url[:2])
            if len(url) > 2:
                port = int(url[2])
        else:
            url, port = url
            port = int(port)

    return url, port


def flatten_geometry(geometry: BaseGeometry) -> BaseGeometry:
    geometry_type = type(geometry)

    # strip 3rd dimension
    if 'POLYGON Z' in geometry.wkt:
        polygons = [polygon for polygon in geometry] if geometry_type is MultiPolygon else [geometry]
        for polygon_index, polygon in enumerate(polygons):
            exterior_2d = LinearRing([vertex[:2] for vertex in polygon.exterior.coords])
            interiors_2d = [LinearRing([vertex[:2] for vertex in interior.coords]) for interior in polygon.interiors]
            polygons[polygon_index] = Polygon(exterior_2d, interiors_2d)
        geometry = MultiPolygon(polygons) if geometry_type is MultiPolygon else Polygon(polygons[0])

    if not geometry.is_valid:
        geometry = geometry.buffer(0)
    return geometry<|MERGE_RESOLUTION|>--- conflicted
+++ resolved
@@ -234,8 +234,6 @@
 
         self.insert([record])
 
-<<<<<<< HEAD
-=======
     def __delitem__(self, key: Any):
         """
         Delete the record matching the given primary key value.
@@ -264,7 +262,6 @@
         except:
             raise KeyError(f'no record with primary key "{key}"')
 
->>>>>>> f9c24cd8
     def __len__(self) -> int:
         return len(self.records)
 
