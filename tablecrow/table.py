<<<<<<< HEAD
from abc import ABC, abstractmethod
from ast import literal_eval
from datetime import date, datetime
import logging
from logging import Logger
import re
import socket
from typing import Any, Generator, Sequence, Tuple, Union

from shapely import wkb, wkt
from shapely.errors import WKBReadingError, WKTReadingError
from shapely.geometry import LinearRing, MultiPolygon, Polygon, shape as shapely_shape
from shapely.geometry.base import BaseGeometry, GEOMETRY_TYPES


class DatabaseTable(ABC):
    DEFAULT_PORT = NotImplementedError
    FIELD_TYPES: {str: str} = NotImplementedError

    def __init__(self, hostname: str, database: str, name: str, fields: {str: type},
                 primary_key: Union[str, Tuple[str]] = None, username: str = None, password: str = None, users: [str] = None,
                 logger: Logger = None):
        """
        Create a new database table interface.

        :param hostname: URL of database server as `hostname:port`
        :param database: name of database in server
        :param name: name of table in database
        :param fields: dictionary of fields
        :param primary_key: name of primary key field(s)
        :param username: username to connect ot database
        :param password: password to connect to database
        :param users: list of database users / roles
        """

        hostname, port = split_URL_port(hostname)
        if port is None:
            port = self.DEFAULT_PORT
        if '@' in hostname:
            username, hostname = hostname.split('@', 1)
        if ':' in username:
            username, password = username.split(':', 1)
        if primary_key is None:
            primary_key = [list(fields)[0]]
        elif not isinstance(primary_key, Sequence) or isinstance(primary_key, str):
            primary_key = [primary_key]
        if users is None:
            users = []
        if logger is None:
            logger = logging.getLogger('dummy')

        self.__hostname = hostname
        self.__port = port

        self.__database = database
        self.__name = name

        self.__fields = fields
        self.__primary_key = primary_key

        self.__username = username
        self.__password = password

        self.__users = users

        self.logger = logger

    @property
    def hostname(self) -> str:
        return self.__hostname

    @property
    def port(self) -> int:
        return self.__port

    @property
    def database(self) -> str:
        return self.__database

    @property
    def name(self) -> str:
        return self.__name

    @property
    def fields(self) -> {str: type}:
        return self.__fields

    @property
    def primary_key(self) -> [str]:
        return self.__primary_key

    @property
    def username(self) -> str:
        return self.__username

    @property
    def password(self) -> str:
        return self.__password

    @property
    def users(self) -> [str]:
        return self.__users

    @property
    def schema(self) -> str:
        """ SQL schema string of local table, given field names and types """
        raise NotImplementedError

    @property
    def geometry_fields(self) -> {str: type}:
        """ local fields with geometry type """
        geometry_fields = {}
        for field, field_type in self.fields.items():
            while isinstance(field_type, Sequence) and not isinstance(field_type, str):
                if len(field_type) > 0:
                    field_type = field_type[0]
                else:
                    field_type = list
            if field_type.__name__ in GEOMETRY_TYPES:
                geometry_fields[field] = field_type
        return geometry_fields

    @property
    def remote_fields(self) -> {str: type}:
        """ fields at remote table """
        raise NotImplementedError

    @property
    def connected(self) -> bool:
        """ whether network connection exists to database server """
        try:
            socket.setdefaulttimeout(2)
            socket.socket(socket.AF_INET, socket.SOCK_STREAM).connect((self.hostname, self.port))
            return True
        except socket.error:
            return False

    @property
    def records(self) -> [{str: Any}]:
        return self.records_where(None)

    def records_where(self, where: {str: Union[Any, list]}) -> [{str: Any}]:
        """
        records in the table that match the given key-value pairs

        :param where: dictionary mapping keys to values, with which to match records
        :return: dictionaries of matching records
        """

        raise NotImplementedError

    def insert(self, records: [{str: Any}]):
        """
        Insert the list of records into the table.

        :param records: dictionary records
        """

        raise NotImplementedError

    def __getitem__(self, key: Any) -> {str: Any}:
        """
        Query table for the given value of the primary key.

        :param key: value to query from primary key
        :return: dictionary record
        """

        if isinstance(key, dict):
            if not all(field in key for field in self.primary_key):
                raise ValueError(f'does not contain "{self.primary_key}"')
            where = key
        else:
            if isinstance(key, Generator):
                key = list(key)
            elif not isinstance(key, Sequence) or isinstance(key, str):
                key = [key]
            if len(key) != len(self.primary_key):
                raise ValueError(f'ambiguous value for primary key "{self.primary_key}"')
            where = {field: key[index] for index, field in enumerate(self.primary_key)}

        if not self.connected:
            raise ConnectionError(f'no connection to {self.username}@{self.hostname}:{self.port}/{self.database}/{self.name}')

        try:
            records = self.records_where(where)

            if len(records) > 1:
                self.logger.warning(f'found more than one record matching query {where}: {records}')

            if len(records) > 0:
                return records[0]
            else:
                raise KeyError(f'"{key}" not in table')
        except:
            raise KeyError(f'"{key}" not in table')

    def __setitem__(self, key: Any, record: {str: Any}):
        """
        Insert the given record into the table with the given primary key value.

        :param key: value of primary key at which to insert record
        :param record: dictionary record
        """

        if isinstance(key, Generator):
            key = list(key)
        elif isinstance(key, dict):
            if not all(field in key for field in self.primary_key):
                raise KeyError(f'does not contain "{self.primary_key}"')
            key = [key[field] for field in self.primary_key]
        elif not isinstance(key, Sequence) or isinstance(key, str):
            key = [key]

        for key_index, primary_key in enumerate(self.primary_key):
            record[primary_key] = key[key_index]

        if not self.connected:
            raise ConnectionError(f'no connection to {self.username}@{self.hostname}:{self.port}/{self.database}/{self.name}')

        self.insert([record])

    @abstractmethod
    def execute(self, sql: str):
        """
        Execute given SQL statement on the database.
        :param sql: SQL statement
        """

        raise NotImplementedError

    def __len__(self) -> int:
        return len(self.records)

    def __contains__(self, key: Any) -> bool:
        if not self.connected:
            raise ConnectionError(f'no connection to {self.username}@{self.hostname}:{self.port}/{self.database}/{self.name}')

        try:
            self[key]
            return True
        except KeyError:
            return False

    def __repr__(self) -> str:
        return f'{self.__class__.__name__}({repr(self.hostname)}, {repr(self.database)}, {repr(self.name)}, ' \
               f'{repr(self.fields)}, {repr(self.primary_key)}, ' \
               f'{repr(self.username)}, {repr(re.sub(".", "*", self.password))}, {repr(self.users)})'


def parse_record_values(record: {str: Any}, field_types: {str: type}) -> {str: Any}:
    """
    Parse the values in the given record into their respective field types.

    :param record: dictionary mapping fields to values
    :param field_types: dictionary mapping fields to types
    :return: record with values parsed into their respective types
    """

    for field, value in record.items():
        if field in field_types:
            field_type = field_types[field]
            value_type = type(value)

            if value_type is not field_type and value is not None:
                if field_type is bool:
                    value = bool(value) if value_type is not str else literal_eval(value.capitalize())
                elif field_type is int:
                    value = int(value)
                elif field_type is float:
                    value = float(value)
                elif field_type is str:
                    value = str(value)
                elif value_type is str:
                    if field_type is list:
                        value = literal_eval(value)
                    elif field_type in (date, datetime):
                        value = datetime.strptime(value, '%Y%m%d')
                        if field_type is date:
                            value = value.date()
                    elif field_type.__name__ in GEOMETRY_TYPES:
                        try:
                            value = wkb.loads(value, hex=True)
                        except WKBReadingError:
                            try:
                                value = wkt.loads(value)
                            except WKTReadingError:
                                try:
                                    value = wkb.loads(value)
                                except TypeError:
                                    value = shapely_shape(literal_eval(value))
                record[field] = value
    return record


def random_open_tcp_port() -> int:
    open_socket = socket.socket()
    open_socket.bind(('', 0))
    return open_socket.getsockname()[1]


def split_URL_port(url: str) -> (str, Union[str, None]):
    """
    Split the given URL into host and port, assuming port is appended after a colon.

    :param url: URL string
    :return: URL and port (if found)
    """

    port = None

    if url.count(':') > 0:
        url = url.split(':')
        if 'http' in url:
            url = ':'.join(url[:2])
            if len(url) > 2:
                port = int(url[2])
        else:
            url, port = url
            port = int(port)

    return url, port


def flatten_geometry(geometry: BaseGeometry) -> BaseGeometry:
    geometry_type = type(geometry)

    # strip 3rd dimension
    if 'POLYGON Z' in geometry.wkt:
        polygons = [polygon for polygon in geometry] if geometry_type is MultiPolygon else [geometry]
        for polygon_index, polygon in enumerate(polygons):
            exterior_2d = LinearRing([vertex[:2] for vertex in polygon.exterior.coords])
            interiors_2d = [LinearRing([vertex[:2] for vertex in interior.coords]) for interior in polygon.interiors]
            polygons[polygon_index] = Polygon(exterior_2d, interiors_2d)
        geometry = MultiPolygon(polygons) if geometry_type is MultiPolygon else Polygon(polygons[0])

    if not geometry.is_valid:
        geometry = geometry.buffer(0)
    return geometry
=======
from abc import ABC, abstractmethod
from ast import literal_eval
from datetime import date, datetime
import logging
from logging import Logger
import re
import socket
from typing import Any, Generator, Sequence, Tuple, Union

from shapely import wkb, wkt
from shapely.errors import WKBReadingError, WKTReadingError
from shapely.geometry import LinearRing, MultiPolygon, Polygon, shape as shapely_shape
from shapely.geometry.base import BaseGeometry, GEOMETRY_TYPES


class DatabaseTable(ABC):
    DEFAULT_PORT = NotImplementedError
    FIELD_TYPES: {str: str} = NotImplementedError

    def __init__(self, hostname: str, database: str, name: str, fields: {str: type},
                 primary_key: Union[str, Tuple[str]] = None, username: str = None, password: str = None, users: [str] = None,
                 logger: Logger = None):
        """
        Create a new database table interface.

        :param hostname: URL of database server as `hostname:port`
        :param database: name of database in server
        :param name: name of table in database
        :param fields: dictionary of fields
        :param primary_key: primary key field(s)
        :param username: username to connect ot database
        :param password: password to connect to database
        :param users: list of database users / roles
        """

        hostname, port = split_URL_port(hostname)
        if port is None:
            port = self.DEFAULT_PORT
        if '@' in hostname:
            username, hostname = hostname.split('@', 1)
        if ':' in username:
            username, password = username.split(':', 1)
        if primary_key is None:
            primary_key = [list(fields)[0]]
        elif not isinstance(primary_key, Sequence) or isinstance(primary_key, str):
            primary_key = [primary_key]
        if users is None:
            users = []
        if logger is None:
            logger = logging.getLogger('dummy')

        self.__hostname = hostname
        self.__port = port

        self.__database = database
        self.__name = name

        self.__fields = fields
        self.__primary_key = primary_key

        self.__username = username
        self.__password = password

        self.__users = users

        self.logger = logger

    @property
    def hostname(self) -> str:
        return self.__hostname

    @property
    def port(self) -> int:
        return self.__port

    @property
    def database(self) -> str:
        return self.__database

    @property
    def name(self) -> str:
        return self.__name

    @property
    def fields(self) -> {str: type}:
        return self.__fields

    @property
    def primary_key(self) -> [str]:
        return self.__primary_key

    @property
    def username(self) -> str:
        return self.__username

    @property
    def password(self) -> str:
        return self.__password

    @property
    def users(self) -> [str]:
        return self.__users

    @property
    def schema(self) -> str:
        """ SQL schema string of local table, given field names and types """
        raise NotImplementedError

    @property
    def geometry_fields(self) -> {str: type}:
        """ local fields with geometry type """
        geometry_fields = {}
        for field, field_type in self.fields.items():
            while isinstance(field_type, Sequence) and not isinstance(field_type, str):
                if len(field_type) > 0:
                    field_type = field_type[0]
                else:
                    field_type = list
            if field_type.__name__ in GEOMETRY_TYPES:
                geometry_fields[field] = field_type
        return geometry_fields

    @property
    def remote_fields(self) -> {str: type}:
        """ fields at remote table """
        raise NotImplementedError

    @property
    def connected(self) -> bool:
        """ whether network connection exists to database server """
        try:
            socket.setdefaulttimeout(2)
            socket.socket(socket.AF_INET, socket.SOCK_STREAM).connect((self.hostname, self.port))
            return True
        except socket.error:
            return False

    @property
    def records(self) -> [{str: Any}]:
        return self.records_where(None)

    def records_where(self, where: {str: Union[Any, list]}) -> [{str: Any}]:
        """
        records in the table that match the given key-value pairs

        :param where: dictionary mapping keys to values, with which to match records
        :return: dictionaries of matching records
        """

        raise NotImplementedError

    def insert(self, records: [{str: Any}]):
        """
        Insert the list of records into the table.

        :param records: dictionary records
        """

        raise NotImplementedError

    def __getitem__(self, key: Any) -> {str: Any}:
        """
        Query table for the given value of the primary key.

        :param key: value to query from primary key
        :return: dictionary record
        """

        if isinstance(key, dict):
            if not all(field in key for field in self.primary_key):
                raise ValueError(f'does not contain "{self.primary_key}"')
            where = key
        else:
            if isinstance(key, Generator):
                key = list(key)
            elif not isinstance(key, Sequence) or isinstance(key, str):
                key = [key]
            if len(key) != len(self.primary_key):
                raise ValueError(f'ambiguous value for primary key "{self.primary_key}"')
            where = {field: key[index] for index, field in enumerate(self.primary_key)}

        if not self.connected:
            raise ConnectionError(f'no connection to {self.username}@{self.hostname}:{self.port}/{self.database}/{self.name}')

        try:
            records = self.records_where(where)

            if len(records) > 1:
                self.logger.warning(f'found more than one record matching query {where}: {records}')

            if len(records) > 0:
                return records[0]
            else:
                raise KeyError(f'no record with primary key "{key}"')
        except:
            raise KeyError(f'no record with primary key "{key}"')

    def __setitem__(self, key: Any, record: {str: Any}):
        """
        Insert the given record into the table with the given primary key value.

        :param key: value of primary key at which to insert record
        :param record: dictionary record
        """

        if isinstance(key, Generator):
            key = list(key)
        elif isinstance(key, dict):
            if not all(field in key for field in self.primary_key):
                raise KeyError(f'does not contain "{self.primary_key}"')
            key = [key[field] for field in self.primary_key]
        elif not isinstance(key, Sequence) or isinstance(key, str):
            key = [key]

        for key_index, primary_key in enumerate(self.primary_key):
            record[primary_key] = key[key_index]

        if not self.connected:
            raise ConnectionError(f'no connection to {self.username}@{self.hostname}:{self.port}/{self.database}/{self.name}')

        self.insert([record])

    @abstractmethod
    def execute(self, sql: str):
        """
        Execute given SQL statement on the database.
        :param sql: SQL statement
        """

        raise NotImplementedError

    def __len__(self) -> int:
        return len(self.records)

    def __contains__(self, key: Any) -> bool:
        if not self.connected:
            raise ConnectionError(f'no connection to {self.username}@{self.hostname}:{self.port}/{self.database}/{self.name}')

        try:
            self[key]
            return True
        except KeyError:
            return False

    @abstractmethod
    def delete_remote_table(self):
        raise NotImplementedError

    def __repr__(self) -> str:
        return f'{self.__class__.__name__}({repr(self.hostname)}, {repr(self.database)}, {repr(self.name)}, ' \
               f'{repr(self.fields)}, {repr(self.primary_key)}, ' \
               f'{repr(self.username)}, {repr(re.sub(".", "*", self.password))}, {repr(self.users)})'


def parse_record_values(record: {str: Any}, field_types: {str: type}) -> {str: Any}:
    """
    Parse the values in the given record into their respective field types.

    :param record: dictionary mapping fields to values
    :param field_types: dictionary mapping fields to types
    :return: record with values parsed into their respective types
    """

    for field, value in record.items():
        if field in field_types:
            field_type = field_types[field]
            value_type = type(value)

            if value_type is not field_type and value is not None:
                if field_type is bool:
                    value = bool(value) if value_type is not str else literal_eval(value.capitalize())
                elif field_type is int:
                    value = int(value)
                elif field_type is float:
                    value = float(value)
                elif field_type is str:
                    value = str(value)
                elif value_type is str:
                    if field_type is list:
                        value = literal_eval(value)
                    elif field_type in (date, datetime):
                        value = datetime.strptime(value, '%Y%m%d')
                        if field_type is date:
                            value = value.date()
                    elif field_type.__name__ in GEOMETRY_TYPES:
                        try:
                            value = wkb.loads(value, hex=True)
                        except WKBReadingError:
                            try:
                                value = wkt.loads(value)
                            except WKTReadingError:
                                try:
                                    value = wkb.loads(value)
                                except TypeError:
                                    value = shapely_shape(literal_eval(value))
                record[field] = value
    return record


def random_open_tcp_port() -> int:
    open_socket = socket.socket()
    open_socket.bind(('', 0))
    return open_socket.getsockname()[1]


def split_URL_port(url: str) -> (str, Union[str, None]):
    """
    Split the given URL into host and port, assuming port is appended after a colon.

    :param url: URL string
    :return: URL and port (if found)
    """

    port = None

    if url.count(':') > 0:
        url = url.split(':')
        if 'http' in url:
            url = ':'.join(url[:2])
            if len(url) > 2:
                port = int(url[2])
        else:
            url, port = url
            port = int(port)

    return url, port


def flatten_geometry(geometry: BaseGeometry) -> BaseGeometry:
    geometry_type = type(geometry)

    # strip 3rd dimension
    if 'POLYGON Z' in geometry.wkt:
        polygons = [polygon for polygon in geometry] if geometry_type is MultiPolygon else [geometry]
        for polygon_index, polygon in enumerate(polygons):
            exterior_2d = LinearRing([vertex[:2] for vertex in polygon.exterior.coords])
            interiors_2d = [LinearRing([vertex[:2] for vertex in interior.coords]) for interior in polygon.interiors]
            polygons[polygon_index] = Polygon(exterior_2d, interiors_2d)
        geometry = MultiPolygon(polygons) if geometry_type is MultiPolygon else Polygon(polygons[0])

    if not geometry.is_valid:
        geometry = geometry.buffer(0)
    return geometry
>>>>>>> ca2ae5bb
<|MERGE_RESOLUTION|>--- conflicted
+++ resolved
@@ -1,4 +1,3 @@
-<<<<<<< HEAD
 from abc import ABC, abstractmethod
 from ast import literal_eval
 from datetime import date, datetime
@@ -28,7 +27,7 @@
         :param database: name of database in server
         :param name: name of table in database
         :param fields: dictionary of fields
-        :param primary_key: name of primary key field(s)
+        :param primary_key: primary key field(s)
         :param username: username to connect ot database
         :param password: password to connect to database
         :param users: list of database users / roles
@@ -192,9 +191,9 @@
             if len(records) > 0:
                 return records[0]
             else:
-                raise KeyError(f'"{key}" not in table')
+                raise KeyError(f'no record with primary key "{key}"')
         except:
-            raise KeyError(f'"{key}" not in table')
+            raise KeyError(f'no record with primary key "{key}"')
 
     def __setitem__(self, key: Any, record: {str: Any}):
         """
@@ -242,6 +241,10 @@
             return True
         except KeyError:
             return False
+
+    @abstractmethod
+    def delete_remote_table(self):
+        raise NotImplementedError
 
     def __repr__(self) -> str:
         return f'{self.__class__.__name__}({repr(self.hostname)}, {repr(self.database)}, {repr(self.name)}, ' \
@@ -337,349 +340,4 @@
 
     if not geometry.is_valid:
         geometry = geometry.buffer(0)
-    return geometry
-=======
-from abc import ABC, abstractmethod
-from ast import literal_eval
-from datetime import date, datetime
-import logging
-from logging import Logger
-import re
-import socket
-from typing import Any, Generator, Sequence, Tuple, Union
-
-from shapely import wkb, wkt
-from shapely.errors import WKBReadingError, WKTReadingError
-from shapely.geometry import LinearRing, MultiPolygon, Polygon, shape as shapely_shape
-from shapely.geometry.base import BaseGeometry, GEOMETRY_TYPES
-
-
-class DatabaseTable(ABC):
-    DEFAULT_PORT = NotImplementedError
-    FIELD_TYPES: {str: str} = NotImplementedError
-
-    def __init__(self, hostname: str, database: str, name: str, fields: {str: type},
-                 primary_key: Union[str, Tuple[str]] = None, username: str = None, password: str = None, users: [str] = None,
-                 logger: Logger = None):
-        """
-        Create a new database table interface.
-
-        :param hostname: URL of database server as `hostname:port`
-        :param database: name of database in server
-        :param name: name of table in database
-        :param fields: dictionary of fields
-        :param primary_key: primary key field(s)
-        :param username: username to connect ot database
-        :param password: password to connect to database
-        :param users: list of database users / roles
-        """
-
-        hostname, port = split_URL_port(hostname)
-        if port is None:
-            port = self.DEFAULT_PORT
-        if '@' in hostname:
-            username, hostname = hostname.split('@', 1)
-        if ':' in username:
-            username, password = username.split(':', 1)
-        if primary_key is None:
-            primary_key = [list(fields)[0]]
-        elif not isinstance(primary_key, Sequence) or isinstance(primary_key, str):
-            primary_key = [primary_key]
-        if users is None:
-            users = []
-        if logger is None:
-            logger = logging.getLogger('dummy')
-
-        self.__hostname = hostname
-        self.__port = port
-
-        self.__database = database
-        self.__name = name
-
-        self.__fields = fields
-        self.__primary_key = primary_key
-
-        self.__username = username
-        self.__password = password
-
-        self.__users = users
-
-        self.logger = logger
-
-    @property
-    def hostname(self) -> str:
-        return self.__hostname
-
-    @property
-    def port(self) -> int:
-        return self.__port
-
-    @property
-    def database(self) -> str:
-        return self.__database
-
-    @property
-    def name(self) -> str:
-        return self.__name
-
-    @property
-    def fields(self) -> {str: type}:
-        return self.__fields
-
-    @property
-    def primary_key(self) -> [str]:
-        return self.__primary_key
-
-    @property
-    def username(self) -> str:
-        return self.__username
-
-    @property
-    def password(self) -> str:
-        return self.__password
-
-    @property
-    def users(self) -> [str]:
-        return self.__users
-
-    @property
-    def schema(self) -> str:
-        """ SQL schema string of local table, given field names and types """
-        raise NotImplementedError
-
-    @property
-    def geometry_fields(self) -> {str: type}:
-        """ local fields with geometry type """
-        geometry_fields = {}
-        for field, field_type in self.fields.items():
-            while isinstance(field_type, Sequence) and not isinstance(field_type, str):
-                if len(field_type) > 0:
-                    field_type = field_type[0]
-                else:
-                    field_type = list
-            if field_type.__name__ in GEOMETRY_TYPES:
-                geometry_fields[field] = field_type
-        return geometry_fields
-
-    @property
-    def remote_fields(self) -> {str: type}:
-        """ fields at remote table """
-        raise NotImplementedError
-
-    @property
-    def connected(self) -> bool:
-        """ whether network connection exists to database server """
-        try:
-            socket.setdefaulttimeout(2)
-            socket.socket(socket.AF_INET, socket.SOCK_STREAM).connect((self.hostname, self.port))
-            return True
-        except socket.error:
-            return False
-
-    @property
-    def records(self) -> [{str: Any}]:
-        return self.records_where(None)
-
-    def records_where(self, where: {str: Union[Any, list]}) -> [{str: Any}]:
-        """
-        records in the table that match the given key-value pairs
-
-        :param where: dictionary mapping keys to values, with which to match records
-        :return: dictionaries of matching records
-        """
-
-        raise NotImplementedError
-
-    def insert(self, records: [{str: Any}]):
-        """
-        Insert the list of records into the table.
-
-        :param records: dictionary records
-        """
-
-        raise NotImplementedError
-
-    def __getitem__(self, key: Any) -> {str: Any}:
-        """
-        Query table for the given value of the primary key.
-
-        :param key: value to query from primary key
-        :return: dictionary record
-        """
-
-        if isinstance(key, dict):
-            if not all(field in key for field in self.primary_key):
-                raise ValueError(f'does not contain "{self.primary_key}"')
-            where = key
-        else:
-            if isinstance(key, Generator):
-                key = list(key)
-            elif not isinstance(key, Sequence) or isinstance(key, str):
-                key = [key]
-            if len(key) != len(self.primary_key):
-                raise ValueError(f'ambiguous value for primary key "{self.primary_key}"')
-            where = {field: key[index] for index, field in enumerate(self.primary_key)}
-
-        if not self.connected:
-            raise ConnectionError(f'no connection to {self.username}@{self.hostname}:{self.port}/{self.database}/{self.name}')
-
-        try:
-            records = self.records_where(where)
-
-            if len(records) > 1:
-                self.logger.warning(f'found more than one record matching query {where}: {records}')
-
-            if len(records) > 0:
-                return records[0]
-            else:
-                raise KeyError(f'no record with primary key "{key}"')
-        except:
-            raise KeyError(f'no record with primary key "{key}"')
-
-    def __setitem__(self, key: Any, record: {str: Any}):
-        """
-        Insert the given record into the table with the given primary key value.
-
-        :param key: value of primary key at which to insert record
-        :param record: dictionary record
-        """
-
-        if isinstance(key, Generator):
-            key = list(key)
-        elif isinstance(key, dict):
-            if not all(field in key for field in self.primary_key):
-                raise KeyError(f'does not contain "{self.primary_key}"')
-            key = [key[field] for field in self.primary_key]
-        elif not isinstance(key, Sequence) or isinstance(key, str):
-            key = [key]
-
-        for key_index, primary_key in enumerate(self.primary_key):
-            record[primary_key] = key[key_index]
-
-        if not self.connected:
-            raise ConnectionError(f'no connection to {self.username}@{self.hostname}:{self.port}/{self.database}/{self.name}')
-
-        self.insert([record])
-
-    @abstractmethod
-    def execute(self, sql: str):
-        """
-        Execute given SQL statement on the database.
-        :param sql: SQL statement
-        """
-
-        raise NotImplementedError
-
-    def __len__(self) -> int:
-        return len(self.records)
-
-    def __contains__(self, key: Any) -> bool:
-        if not self.connected:
-            raise ConnectionError(f'no connection to {self.username}@{self.hostname}:{self.port}/{self.database}/{self.name}')
-
-        try:
-            self[key]
-            return True
-        except KeyError:
-            return False
-
-    @abstractmethod
-    def delete_remote_table(self):
-        raise NotImplementedError
-
-    def __repr__(self) -> str:
-        return f'{self.__class__.__name__}({repr(self.hostname)}, {repr(self.database)}, {repr(self.name)}, ' \
-               f'{repr(self.fields)}, {repr(self.primary_key)}, ' \
-               f'{repr(self.username)}, {repr(re.sub(".", "*", self.password))}, {repr(self.users)})'
-
-
-def parse_record_values(record: {str: Any}, field_types: {str: type}) -> {str: Any}:
-    """
-    Parse the values in the given record into their respective field types.
-
-    :param record: dictionary mapping fields to values
-    :param field_types: dictionary mapping fields to types
-    :return: record with values parsed into their respective types
-    """
-
-    for field, value in record.items():
-        if field in field_types:
-            field_type = field_types[field]
-            value_type = type(value)
-
-            if value_type is not field_type and value is not None:
-                if field_type is bool:
-                    value = bool(value) if value_type is not str else literal_eval(value.capitalize())
-                elif field_type is int:
-                    value = int(value)
-                elif field_type is float:
-                    value = float(value)
-                elif field_type is str:
-                    value = str(value)
-                elif value_type is str:
-                    if field_type is list:
-                        value = literal_eval(value)
-                    elif field_type in (date, datetime):
-                        value = datetime.strptime(value, '%Y%m%d')
-                        if field_type is date:
-                            value = value.date()
-                    elif field_type.__name__ in GEOMETRY_TYPES:
-                        try:
-                            value = wkb.loads(value, hex=True)
-                        except WKBReadingError:
-                            try:
-                                value = wkt.loads(value)
-                            except WKTReadingError:
-                                try:
-                                    value = wkb.loads(value)
-                                except TypeError:
-                                    value = shapely_shape(literal_eval(value))
-                record[field] = value
-    return record
-
-
-def random_open_tcp_port() -> int:
-    open_socket = socket.socket()
-    open_socket.bind(('', 0))
-    return open_socket.getsockname()[1]
-
-
-def split_URL_port(url: str) -> (str, Union[str, None]):
-    """
-    Split the given URL into host and port, assuming port is appended after a colon.
-
-    :param url: URL string
-    :return: URL and port (if found)
-    """
-
-    port = None
-
-    if url.count(':') > 0:
-        url = url.split(':')
-        if 'http' in url:
-            url = ':'.join(url[:2])
-            if len(url) > 2:
-                port = int(url[2])
-        else:
-            url, port = url
-            port = int(port)
-
-    return url, port
-
-
-def flatten_geometry(geometry: BaseGeometry) -> BaseGeometry:
-    geometry_type = type(geometry)
-
-    # strip 3rd dimension
-    if 'POLYGON Z' in geometry.wkt:
-        polygons = [polygon for polygon in geometry] if geometry_type is MultiPolygon else [geometry]
-        for polygon_index, polygon in enumerate(polygons):
-            exterior_2d = LinearRing([vertex[:2] for vertex in polygon.exterior.coords])
-            interiors_2d = [LinearRing([vertex[:2] for vertex in interior.coords]) for interior in polygon.interiors]
-            polygons[polygon_index] = Polygon(exterior_2d, interiors_2d)
-        geometry = MultiPolygon(polygons) if geometry_type is MultiPolygon else Polygon(polygons[0])
-
-    if not geometry.is_valid:
-        geometry = geometry.buffer(0)
-    return geometry
->>>>>>> ca2ae5bb
+    return geometry